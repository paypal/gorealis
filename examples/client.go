/**
 * Licensed under the Apache License, Version 2.0 (the "License");
 * you may not use this file except in compliance with the License.
 * You may obtain a copy of the License at
 *
 *     http://www.apache.org/licenses/LICENSE-2.0
 *
 * Unless required by applicable law or agreed to in writing, software
 * distributed under the License is distributed on an "AS IS" BASIS,
 * WITHOUT WARRANTIES OR CONDITIONS OF ANY KIND, either express or implied.
 * See the License for the specific language governing permissions and
 * limitations under the License.
 */

package main

import (
	"flag"
	"fmt"
	"io/ioutil"
	"log"
	"strings"
	"time"

	"github.com/paypal/gorealis"
	"github.com/paypal/gorealis/gen-go/apache/aurora"
	"github.com/paypal/gorealis/response"
)

var cmd, executor, url, clustersConfig, clusterName, updateId, username, password, zkUrl, hostList, role string
var caCertsPath string
var clientKey, clientCert string

var CONNECTION_TIMEOUT = 20000

func init() {
	flag.StringVar(&cmd, "cmd", "", "Job request type to send to Aurora Scheduler")
	flag.StringVar(&executor, "executor", "thermos", "Executor to use")
	flag.StringVar(&url, "url", "", "URL at which the Aurora Scheduler exists as [url]:[port]")
	flag.StringVar(&clustersConfig, "clusters", "", "Location of the clusters.json file used by aurora.")
	flag.StringVar(&clusterName, "cluster", "devcluster", "Name of cluster to run job on (only necessary if clusters is set)")
	flag.StringVar(&updateId, "updateId", "", "Update ID to operate on")
	flag.StringVar(&username, "username", "aurora", "Username to use for authorization")
	flag.StringVar(&password, "password", "secret", "Password to use for authorization")
	flag.StringVar(&zkUrl, "zkurl", "", "zookeeper url")
	flag.StringVar(&hostList, "hostList", "", "Comma separated list of hosts to operate on")
	flag.StringVar(&role, "role", "", "owner role to use")
	flag.StringVar(&caCertsPath, "caCertsPath", "", "Path to CA certs on local machine.")
	flag.StringVar(&clientCert, "clientCert", "", "Client certificate to use to connect to Aurora.")
	flag.StringVar(&clientKey, "clientKey", "", "Client private key to use to connect to Aurora.")

	flag.Parse()

	// Attempt to load leader from zookeeper using a
	// cluster.json file used for the default aurora client if provided.
	// This will override the provided url in the arguments
	if clustersConfig != "" {
		clusters, err := realis.LoadClusters(clustersConfig)
		if err != nil {
			log.Fatalln(err)
		}

		cluster, ok := clusters[clusterName]
		if !ok {
			log.Fatalf("Cluster %s doesn't exist in the file provided\n", clusterName)
		}

		url, err = realis.LeaderFromZK(cluster)
		if err != nil {
			log.Fatalln(err)
		}
	}
}

func main() {

	var job realis.Job
	var err error
	var monitor *realis.Monitor
	var r realis.Realis

	clientOptions := []realis.ClientOption{
		realis.BasicAuth(username, password),
		realis.ThriftJSON(),
		realis.TimeoutMS(CONNECTION_TIMEOUT),
		realis.BackOff(realis.Backoff{
			Steps:    2,
			Duration: 10 * time.Second,
			Factor:   2.0,
			Jitter:   0.1,
		}),
		realis.Debug(),
	}

	//check if zkUrl is available.
	if zkUrl != "" {
		fmt.Println("zkUrl: ", zkUrl)
		clientOptions = append(clientOptions, realis.ZKUrl(zkUrl))
	} else {
		clientOptions = append(clientOptions, realis.SchedulerUrl(url))
	}

	if caCertsPath != "" {
		clientOptions = append(clientOptions, realis.Certspath(caCertsPath))
	}

	if clientKey != "" && clientCert != "" {
		clientOptions = append(clientOptions, realis.ClientCerts(clientKey, clientCert))
	}

	r, err = realis.NewRealisClient(clientOptions...)
	if err != nil {
		log.Fatalln(err)
	}
	monitor = &realis.Monitor{r}
	defer r.Close()

	switch executor {
	case "thermos":
		payload, err := ioutil.ReadFile("examples/thermos_payload.json")
		if err != nil {
			log.Fatalln("Error reading json config file: ", err)
		}

		job = realis.NewJob().
			Environment("prod").
			Role("vagrant").
			Name("hello_world_from_gorealis").
			ExecutorName(aurora.AURORA_EXECUTOR_NAME).
			ExecutorData(string(payload)).
			CPU(1).
			RAM(64).
			Disk(100).
			IsService(true).
			InstanceCount(1).
			AddPorts(1)
	case "compose":
		job = realis.NewJob().
			Environment("prod").
			Role("vagrant").
			Name("docker-compose-test").
			ExecutorName("docker-compose-executor").
			ExecutorData("{}").
			CPU(0.25).
			RAM(512).
			Disk(100).
			IsService(true).
			InstanceCount(1).
			AddPorts(4).
			AddLabel("fileName", "sample-app/docker-compose.yml").
			AddURIs(true, true, "https://github.com/mesos/docker-compose-executor/releases/download/0.1.0/sample-app.tar.gz")
	case "none":
		job = realis.NewJob().
			Environment("prod").
			Role("vagrant").
			Name("docker_as_task").
			CPU(1).
			RAM(64).
			Disk(100).
			IsService(true).
			InstanceCount(1).
			AddPorts(1)
	default:
		log.Fatalln("Only thermos, compose, and none are supported for now")
	}

	switch cmd {
	case "create":
		fmt.Println("Creating job")
		resp, err := r.CreateJob(job)
		if err != nil {
			log.Fatalln(err)
		}
		fmt.Println(resp.String())

<<<<<<< HEAD
		if ok, mErr := monitor.Instances(job.JobKey(), job.GetInstanceCount(), 5, 50); !ok || mErr != nil {
=======
		if ok, err := monitor.Instances(job.JobKey(), job.GetInstanceCount(), 5, 50); !ok || err != nil {
>>>>>>> 47dfdf95
			_, err := r.KillJob(job.JobKey())
			if err != nil {
				log.Fatalln(err)
			}
			log.Println("ok: ", ok)
<<<<<<< HEAD
			log.Fatalf("ok: %v\n err: %v", ok, mErr)
=======
			log.Println("err: ", err)
>>>>>>> 47dfdf95
		}

	case "createService":
		// Create a service with three instances using the update API instead of the createJob API
		fmt.Println("Creating service")
		settings := realis.NewUpdateSettings()
		job.InstanceCount(3)
		resp, result, err := r.CreateService(job, settings)
		if err != nil {
			log.Println("error: ", err)
<<<<<<< HEAD
			log.Fatal("response: ", resp.String())
=======
			log.Fatalln("response: ", resp.String())
>>>>>>> 47dfdf95
		}
		fmt.Println(result.String())

		if ok, mErr := monitor.JobUpdate(*result.GetKey(), 5, 180); !ok || mErr != nil {
			_, err := r.AbortJobUpdate(*result.GetKey(), "Monitor timed out")
			_, err = r.KillJob(job.JobKey())
			if err != nil {
<<<<<<< HEAD
				log.Fatal(err)
			}
			log.Fatalf("ok: %v\n err: %v", ok, mErr)
=======
				log.Fatalln(err)
			}
			log.Println("ok: ", ok)
			log.Println("err: ", err)
>>>>>>> 47dfdf95
		}

	case "createDocker":
		fmt.Println("Creating a docker based job")
		container := realis.NewDockerContainer().Image("python:2.7").AddParameter("network", "host")
		job.Container(container)
		resp, err := r.CreateJob(job)
		if err != nil {
<<<<<<< HEAD
			log.Fatal(err)
=======
			log.Fatalln(err)
>>>>>>> 47dfdf95
		}
		fmt.Println(resp.String())

		if ok, err := monitor.Instances(job.JobKey(), job.GetInstanceCount(), 10, 300); !ok || err != nil {
			_, err := r.KillJob(job.JobKey())
			if err != nil {
<<<<<<< HEAD
				log.Fatal(err)
=======
				log.Fatalln(err)
>>>>>>> 47dfdf95
			}
		}

	case "createMesosContainer":
		fmt.Println("Creating a docker based job")
		container := realis.NewMesosContainer().DockerImage("python", "2.7")
		job.Container(container)
		resp, err := r.CreateJob(job)
		if err != nil {
<<<<<<< HEAD
			log.Fatal(err)
=======
			log.Fatalln(err)
>>>>>>> 47dfdf95
		}
		fmt.Println(resp.String())

		if ok, err := monitor.Instances(job.JobKey(), job.GetInstanceCount(), 10, 300); !ok || err != nil {
			_, err := r.KillJob(job.JobKey())
			if err != nil {
<<<<<<< HEAD
				log.Fatal(err)
=======
				log.Fatalln(err)
>>>>>>> 47dfdf95
			}
		}

	case "scheduleCron":
		fmt.Println("Scheduling a Cron job")
		// Cron config
		job.CronSchedule("* * * * *")
		job.IsService(false)
		resp, err := r.ScheduleCronJob(job)
		if err != nil {
<<<<<<< HEAD
			log.Fatal(err)
=======
			log.Fatalln(err)
>>>>>>> 47dfdf95
		}
		fmt.Println(resp.String())

	case "startCron":
		fmt.Println("Starting a Cron job")
		resp, err := r.StartCronJob(job.JobKey())
		if err != nil {
<<<<<<< HEAD
			log.Fatal(err)
=======
			log.Fatalln(err)
>>>>>>> 47dfdf95
		}
		fmt.Println(resp.String())

	case "descheduleCron":
		fmt.Println("Descheduling a Cron job")
		resp, err := r.DescheduleCronJob(job.JobKey())
		if err != nil {
<<<<<<< HEAD
			log.Fatal(err)
=======
			log.Fatalln(err)
>>>>>>> 47dfdf95
		}
		fmt.Println(resp.String())

	case "kill":
		fmt.Println("Killing job")

		resp, err := r.KillJob(job.JobKey())
		if err != nil {
<<<<<<< HEAD
			log.Fatal(err)
		}

		if ok, err := monitor.Instances(job.JobKey(), 0, 5, 50); !ok || err != nil {
			log.Fatal("Unable to kill all instances of job")
=======
			log.Fatalln(err)
		}

		if ok, err := monitor.Instances(job.JobKey(), 0, 5, 50); !ok || err != nil {
			log.Fatalln("Unable to kill all instances of job")
>>>>>>> 47dfdf95
		}
		fmt.Println(resp.String())

	case "restart":
		fmt.Println("Restarting job")
		resp, err := r.RestartJob(job.JobKey())
		if err != nil {
<<<<<<< HEAD
			log.Fatal(err)
=======
			log.Fatalln(err)
>>>>>>> 47dfdf95
		}

		fmt.Println(resp.String())

	case "liveCount":
		fmt.Println("Getting instance count")

		live, err := r.GetInstanceIds(job.JobKey(), aurora.LIVE_STATES)
		if err != nil {
<<<<<<< HEAD
			log.Fatal(err)
=======
			log.Fatalln(err)
>>>>>>> 47dfdf95
		}

		fmt.Printf("Live instances: %+v\n", live)

	case "activeCount":
		fmt.Println("Getting instance count")

		live, err := r.GetInstanceIds(job.JobKey(), aurora.ACTIVE_STATES)
		if err != nil {
<<<<<<< HEAD
			log.Fatal(err)
=======
			log.Fatalln(err)
>>>>>>> 47dfdf95
		}

		fmt.Println("Number of live instances: ", len(live))

	case "flexUp":
		fmt.Println("Flexing up job")

		numOfInstances := int32(4)

		live, err := r.GetInstanceIds(job.JobKey(), aurora.ACTIVE_STATES)
		if err != nil {
<<<<<<< HEAD
			log.Fatal(err)
=======
			log.Fatalln(err)
>>>>>>> 47dfdf95

		}
		currInstances := int32(len(live))
		fmt.Println("Current num of instances: ", currInstances)
		var instId int32
		for k := range live {
			instId = k
		}
		resp, err := r.AddInstances(aurora.InstanceKey{
			JobKey:     job.JobKey(),
			InstanceId: instId,
		},
			numOfInstances)

		if err != nil {
<<<<<<< HEAD
			log.Fatal(err)
=======
			log.Fatalln(err)
>>>>>>> 47dfdf95

		}

		if ok, err := monitor.Instances(job.JobKey(), currInstances+numOfInstances, 5, 50); !ok || err != nil {
			fmt.Println("Flexing up failed")
		}
		fmt.Println(resp.String())

	case "flexDown":
		fmt.Println("Flexing down job")

		numOfInstances := int32(2)

		live, err := r.GetInstanceIds(job.JobKey(), aurora.ACTIVE_STATES)
		if err != nil {
<<<<<<< HEAD
			log.Fatal(err)
=======
			log.Fatalln(err)
>>>>>>> 47dfdf95

		}
		currInstances := int32(len(live))
		fmt.Println("Current num of instances: ", currInstances)

		resp, err := r.RemoveInstances(job.JobKey(), numOfInstances)
		if err != nil {
<<<<<<< HEAD
			log.Fatal(err)
=======
			log.Fatalln(err)
>>>>>>> 47dfdf95

		}

		if ok, err := monitor.Instances(job.JobKey(), currInstances-numOfInstances, 5, 100); !ok || err != nil {
			fmt.Println("flexDown failed")
		}

		fmt.Println(resp.String())

	case "update":
		fmt.Println("Updating a job with with more RAM and to 5 instances")
		live, err := r.GetInstanceIds(job.JobKey(), aurora.ACTIVE_STATES)
		if err != nil {
<<<<<<< HEAD
			log.Fatal(err)
=======
			log.Fatalln(err)
>>>>>>> 47dfdf95

		}
		var instId int32
		for k := range live {
			instId = k
		}
		taskConfig, err := r.FetchTaskConfig(aurora.InstanceKey{
			JobKey:     job.JobKey(),
			InstanceId: instId,
		})
		if err != nil {
<<<<<<< HEAD
			log.Fatal(err)
=======
			log.Fatalln(err)
>>>>>>> 47dfdf95

		}
		updateJob := realis.NewDefaultUpdateJob(taskConfig)
		updateJob.InstanceCount(5).RAM(128)

		resp, err := r.StartJobUpdate(updateJob, "")
		if err != nil {
<<<<<<< HEAD
			log.Fatal(err)
=======
			log.Fatalln(err)
>>>>>>> 47dfdf95

		}

		jobUpdateKey := response.JobUpdateKey(resp)
		monitor.JobUpdate(*jobUpdateKey, 5, 500)

	case "pauseJobUpdate":
		resp, err := r.PauseJobUpdate(&aurora.JobUpdateKey{
			Job: job.JobKey(),
			ID:  updateId,
		}, "")

		if err != nil {
<<<<<<< HEAD
			log.Fatal(err)
=======
			log.Fatalln(err)
>>>>>>> 47dfdf95
		}
		fmt.Println("PauseJobUpdate response: ", resp.String())

	case "resumeJobUpdate":
		resp, err := r.ResumeJobUpdate(&aurora.JobUpdateKey{
			Job: job.JobKey(),
			ID:  updateId,
		}, "")

		if err != nil {
<<<<<<< HEAD
			log.Fatal(err)
=======
			log.Fatalln(err)
>>>>>>> 47dfdf95
		}
		fmt.Println("ResumeJobUpdate response: ", resp.String())

	case "pulseJobUpdate":
		resp, err := r.PulseJobUpdate(&aurora.JobUpdateKey{
			Job: job.JobKey(),
			ID:  updateId,
		})
		if err != nil {
<<<<<<< HEAD
			log.Fatal(err)
=======
			log.Fatalln(err)
>>>>>>> 47dfdf95
		}

		fmt.Println("PulseJobUpdate response: ", resp.String())

	case "updateDetails":
		resp, err := r.JobUpdateDetails(aurora.JobUpdateQuery{
			Key: &aurora.JobUpdateKey{
				Job: job.JobKey(),
				ID:  updateId,
			},
			Limit: 1,
		})

		if err != nil {
<<<<<<< HEAD
			log.Fatal(err)
=======
			log.Fatalln(err)
>>>>>>> 47dfdf95
		}

		fmt.Println(response.JobUpdateDetails(resp))

	case "abortUpdate":
		fmt.Println("Abort update")
		resp, err := r.AbortJobUpdate(aurora.JobUpdateKey{
			Job: job.JobKey(),
			ID:  updateId,
		},
			"")

		if err != nil {
<<<<<<< HEAD
			log.Fatal(err)
=======
			log.Fatalln(err)
>>>>>>> 47dfdf95
		}
		fmt.Println(resp.String())

	case "rollbackUpdate":
		fmt.Println("Abort update")
		resp, err := r.RollbackJobUpdate(aurora.JobUpdateKey{
			Job: job.JobKey(),
			ID:  updateId,
		},
			"")

		if err != nil {
<<<<<<< HEAD
			log.Fatal(err)
=======
			log.Fatalln(err)
>>>>>>> 47dfdf95
		}
		fmt.Println(resp.String())

	case "taskConfig":
		fmt.Println("Getting job info")
		live, err := r.GetInstanceIds(job.JobKey(), aurora.ACTIVE_STATES)
		if err != nil {
<<<<<<< HEAD
			log.Fatal(err)
=======
			log.Fatalln(err)
>>>>>>> 47dfdf95

		}
		var instId int32
		for k := range live {
			instId = k
			break
		}
		config, err := r.FetchTaskConfig(aurora.InstanceKey{
			JobKey:     job.JobKey(),
			InstanceId: instId,
		})

		if err != nil {
<<<<<<< HEAD
			log.Fatal(err)
=======
			log.Fatalln(err)
>>>>>>> 47dfdf95
		}

		log.Println(config.String())

	case "updatesummary":
		fmt.Println("Getting job update summary")
		jobquery := &aurora.JobUpdateQuery{
			Role:   &job.JobKey().Role,
			JobKey: job.JobKey(),
		}
		updatesummary, err := r.GetJobUpdateSummaries(jobquery)
		if err != nil {
			log.Fatalf("error while getting update summary: %v", err)
		}

		fmt.Println(updatesummary)

	case "taskStatus":
		fmt.Println("Getting task status")
		taskQ := &aurora.TaskQuery{
			Role:        &job.JobKey().Role,
			Environment: &job.JobKey().Environment,
			JobName:     &job.JobKey().Name,
		}
		tasks, err := r.GetTaskStatus(taskQ)
		if err != nil {
			log.Fatalf("error: %+v\n ", err)
		}

		fmt.Printf("length: %d\n ", len(tasks))
		fmt.Printf("tasks: %+v\n", tasks)

	case "tasksWithoutConfig":
		fmt.Println("Getting task status")
		taskQ := &aurora.TaskQuery{
			Role:        &job.JobKey().Role,
			Environment: &job.JobKey().Environment,
			JobName:     &job.JobKey().Name,
		}
		tasks, err := r.GetTasksWithoutConfigs(taskQ)
		if err != nil {
			log.Fatalf("error: %+v\n ", err)
		}

		fmt.Printf("length: %d\n ", len(tasks))
		fmt.Printf("tasks: %+v\n", tasks)

	case "drainHosts":
		fmt.Println("Setting hosts to DRAINING")
		if hostList == "" {
<<<<<<< HEAD
			log.Fatal("No hosts specified to drain")
=======
			log.Fatalln("No hosts specified to drain")
>>>>>>> 47dfdf95

		}
		hosts := strings.Split(hostList, ",")
		_, result, err := r.DrainHosts(hosts...)
		if err != nil {
			log.Fatalf("error: %+v\n", err.Error())
		}

		// Monitor change to DRAINING and DRAINED mode
		hostResult, err := monitor.HostMaintenance(
			hosts,
			[]aurora.MaintenanceMode{aurora.MaintenanceMode_DRAINED, aurora.MaintenanceMode_DRAINING},
			5,
			10)
		if err != nil {
			for host, ok := range hostResult {
				if !ok {
					fmt.Printf("Host %s did not transtion into desired mode(s)\n", host)
				}
			}
			log.Fatalf("error: %+v\n", err.Error())
		}

		fmt.Print(result.String())

	case "endMaintenance":
		fmt.Println("Setting hosts to ACTIVE")
		if hostList == "" {
<<<<<<< HEAD
			log.Fatal("No hosts specified to drain")
=======
			log.Fatalln("No hosts specified to drain")
>>>>>>> 47dfdf95

		}
		hosts := strings.Split(hostList, ",")
		_, result, err := r.EndMaintenance(hosts...)
		if err != nil {
			log.Fatalf("error: %+v\n", err.Error())
		}

		// Monitor change to DRAINING and DRAINED mode
		hostResult, err := monitor.HostMaintenance(
			hosts,
			[]aurora.MaintenanceMode{aurora.MaintenanceMode_NONE},
			5,
			10)
		if err != nil {
			for host, ok := range hostResult {
				if !ok {
					fmt.Printf("Host %s did not transtion into desired mode(s)\n", host)
				}
			}
			log.Fatalf("error: %+v\n", err.Error())
		}

		fmt.Print(result.String())

	case "getJobs":
		fmt.Println("GetJobs...role: ", role)
		_, result, err := r.GetJobs(role)
		if err != nil {
			log.Fatalf("error: %+v\n", err.Error())
		}
		fmt.Println("map size: ", len(result.Configs))
		fmt.Println(result.String())

	case "snapshot":
		fmt.Println("Forcing scheduler to write snapshot to mesos replicated log")
		err := r.Snapshot()
		if err != nil {
			log.Fatalf("error: %+v\n", err.Error())
		}

	case "performBackup":
		fmt.Println("Writing Backup of Snapshot to file system")
		err := r.PerformBackup()
		if err != nil {
			log.Fatalf("error: %+v\n", err.Error())
		}

	default:
<<<<<<< HEAD
		log.Fatal("Command not supported")
=======
		log.Fatalln("Command not supported")
>>>>>>> 47dfdf95

	}
}<|MERGE_RESOLUTION|>--- conflicted
+++ resolved
@@ -173,21 +173,12 @@
 		}
 		fmt.Println(resp.String())
 
-<<<<<<< HEAD
 		if ok, mErr := monitor.Instances(job.JobKey(), job.GetInstanceCount(), 5, 50); !ok || mErr != nil {
-=======
-		if ok, err := monitor.Instances(job.JobKey(), job.GetInstanceCount(), 5, 50); !ok || err != nil {
->>>>>>> 47dfdf95
 			_, err := r.KillJob(job.JobKey())
 			if err != nil {
 				log.Fatalln(err)
 			}
-			log.Println("ok: ", ok)
-<<<<<<< HEAD
 			log.Fatalf("ok: %v\n err: %v", ok, mErr)
-=======
-			log.Println("err: ", err)
->>>>>>> 47dfdf95
 		}
 
 	case "createService":
@@ -198,11 +189,7 @@
 		resp, result, err := r.CreateService(job, settings)
 		if err != nil {
 			log.Println("error: ", err)
-<<<<<<< HEAD
 			log.Fatal("response: ", resp.String())
-=======
-			log.Fatalln("response: ", resp.String())
->>>>>>> 47dfdf95
 		}
 		fmt.Println(result.String())
 
@@ -210,16 +197,9 @@
 			_, err := r.AbortJobUpdate(*result.GetKey(), "Monitor timed out")
 			_, err = r.KillJob(job.JobKey())
 			if err != nil {
-<<<<<<< HEAD
 				log.Fatal(err)
 			}
 			log.Fatalf("ok: %v\n err: %v", ok, mErr)
-=======
-				log.Fatalln(err)
-			}
-			log.Println("ok: ", ok)
-			log.Println("err: ", err)
->>>>>>> 47dfdf95
 		}
 
 	case "createDocker":
@@ -228,22 +208,14 @@
 		job.Container(container)
 		resp, err := r.CreateJob(job)
 		if err != nil {
-<<<<<<< HEAD
-			log.Fatal(err)
-=======
-			log.Fatalln(err)
->>>>>>> 47dfdf95
+			log.Fatal(err)
 		}
 		fmt.Println(resp.String())
 
 		if ok, err := monitor.Instances(job.JobKey(), job.GetInstanceCount(), 10, 300); !ok || err != nil {
 			_, err := r.KillJob(job.JobKey())
 			if err != nil {
-<<<<<<< HEAD
 				log.Fatal(err)
-=======
-				log.Fatalln(err)
->>>>>>> 47dfdf95
 			}
 		}
 
@@ -253,22 +225,14 @@
 		job.Container(container)
 		resp, err := r.CreateJob(job)
 		if err != nil {
-<<<<<<< HEAD
-			log.Fatal(err)
-=======
-			log.Fatalln(err)
->>>>>>> 47dfdf95
+			log.Fatal(err)
 		}
 		fmt.Println(resp.String())
 
 		if ok, err := monitor.Instances(job.JobKey(), job.GetInstanceCount(), 10, 300); !ok || err != nil {
 			_, err := r.KillJob(job.JobKey())
 			if err != nil {
-<<<<<<< HEAD
 				log.Fatal(err)
-=======
-				log.Fatalln(err)
->>>>>>> 47dfdf95
 			}
 		}
 
@@ -279,11 +243,7 @@
 		job.IsService(false)
 		resp, err := r.ScheduleCronJob(job)
 		if err != nil {
-<<<<<<< HEAD
-			log.Fatal(err)
-=======
-			log.Fatalln(err)
->>>>>>> 47dfdf95
+			log.Fatal(err)
 		}
 		fmt.Println(resp.String())
 
@@ -291,11 +251,7 @@
 		fmt.Println("Starting a Cron job")
 		resp, err := r.StartCronJob(job.JobKey())
 		if err != nil {
-<<<<<<< HEAD
-			log.Fatal(err)
-=======
-			log.Fatalln(err)
->>>>>>> 47dfdf95
+			log.Fatal(err)
 		}
 		fmt.Println(resp.String())
 
@@ -303,11 +259,7 @@
 		fmt.Println("Descheduling a Cron job")
 		resp, err := r.DescheduleCronJob(job.JobKey())
 		if err != nil {
-<<<<<<< HEAD
-			log.Fatal(err)
-=======
-			log.Fatalln(err)
->>>>>>> 47dfdf95
+			log.Fatal(err)
 		}
 		fmt.Println(resp.String())
 
@@ -316,19 +268,11 @@
 
 		resp, err := r.KillJob(job.JobKey())
 		if err != nil {
-<<<<<<< HEAD
 			log.Fatal(err)
 		}
 
 		if ok, err := monitor.Instances(job.JobKey(), 0, 5, 50); !ok || err != nil {
 			log.Fatal("Unable to kill all instances of job")
-=======
-			log.Fatalln(err)
-		}
-
-		if ok, err := monitor.Instances(job.JobKey(), 0, 5, 50); !ok || err != nil {
-			log.Fatalln("Unable to kill all instances of job")
->>>>>>> 47dfdf95
 		}
 		fmt.Println(resp.String())
 
@@ -336,11 +280,7 @@
 		fmt.Println("Restarting job")
 		resp, err := r.RestartJob(job.JobKey())
 		if err != nil {
-<<<<<<< HEAD
-			log.Fatal(err)
-=======
-			log.Fatalln(err)
->>>>>>> 47dfdf95
+			log.Fatal(err)
 		}
 
 		fmt.Println(resp.String())
@@ -350,11 +290,7 @@
 
 		live, err := r.GetInstanceIds(job.JobKey(), aurora.LIVE_STATES)
 		if err != nil {
-<<<<<<< HEAD
-			log.Fatal(err)
-=======
-			log.Fatalln(err)
->>>>>>> 47dfdf95
+			log.Fatal(err)
 		}
 
 		fmt.Printf("Live instances: %+v\n", live)
@@ -364,11 +300,7 @@
 
 		live, err := r.GetInstanceIds(job.JobKey(), aurora.ACTIVE_STATES)
 		if err != nil {
-<<<<<<< HEAD
-			log.Fatal(err)
-=======
-			log.Fatalln(err)
->>>>>>> 47dfdf95
+			log.Fatal(err)
 		}
 
 		fmt.Println("Number of live instances: ", len(live))
@@ -380,12 +312,7 @@
 
 		live, err := r.GetInstanceIds(job.JobKey(), aurora.ACTIVE_STATES)
 		if err != nil {
-<<<<<<< HEAD
-			log.Fatal(err)
-=======
-			log.Fatalln(err)
->>>>>>> 47dfdf95
-
+			log.Fatal(err)
 		}
 		currInstances := int32(len(live))
 		fmt.Println("Current num of instances: ", currInstances)
@@ -400,12 +327,7 @@
 			numOfInstances)
 
 		if err != nil {
-<<<<<<< HEAD
-			log.Fatal(err)
-=======
-			log.Fatalln(err)
->>>>>>> 47dfdf95
-
+			log.Fatal(err)
 		}
 
 		if ok, err := monitor.Instances(job.JobKey(), currInstances+numOfInstances, 5, 50); !ok || err != nil {
@@ -420,24 +342,14 @@
 
 		live, err := r.GetInstanceIds(job.JobKey(), aurora.ACTIVE_STATES)
 		if err != nil {
-<<<<<<< HEAD
-			log.Fatal(err)
-=======
-			log.Fatalln(err)
->>>>>>> 47dfdf95
-
+			log.Fatal(err)
 		}
 		currInstances := int32(len(live))
 		fmt.Println("Current num of instances: ", currInstances)
 
 		resp, err := r.RemoveInstances(job.JobKey(), numOfInstances)
 		if err != nil {
-<<<<<<< HEAD
-			log.Fatal(err)
-=======
-			log.Fatalln(err)
->>>>>>> 47dfdf95
-
+			log.Fatal(err)
 		}
 
 		if ok, err := monitor.Instances(job.JobKey(), currInstances-numOfInstances, 5, 100); !ok || err != nil {
@@ -450,12 +362,7 @@
 		fmt.Println("Updating a job with with more RAM and to 5 instances")
 		live, err := r.GetInstanceIds(job.JobKey(), aurora.ACTIVE_STATES)
 		if err != nil {
-<<<<<<< HEAD
-			log.Fatal(err)
-=======
-			log.Fatalln(err)
->>>>>>> 47dfdf95
-
+			log.Fatal(err)
 		}
 		var instId int32
 		for k := range live {
@@ -466,24 +373,14 @@
 			InstanceId: instId,
 		})
 		if err != nil {
-<<<<<<< HEAD
-			log.Fatal(err)
-=======
-			log.Fatalln(err)
->>>>>>> 47dfdf95
-
+			log.Fatal(err)
 		}
 		updateJob := realis.NewDefaultUpdateJob(taskConfig)
 		updateJob.InstanceCount(5).RAM(128)
 
 		resp, err := r.StartJobUpdate(updateJob, "")
 		if err != nil {
-<<<<<<< HEAD
-			log.Fatal(err)
-=======
-			log.Fatalln(err)
->>>>>>> 47dfdf95
-
+			log.Fatal(err)
 		}
 
 		jobUpdateKey := response.JobUpdateKey(resp)
@@ -496,11 +393,7 @@
 		}, "")
 
 		if err != nil {
-<<<<<<< HEAD
-			log.Fatal(err)
-=======
-			log.Fatalln(err)
->>>>>>> 47dfdf95
+			log.Fatal(err)
 		}
 		fmt.Println("PauseJobUpdate response: ", resp.String())
 
@@ -511,11 +404,7 @@
 		}, "")
 
 		if err != nil {
-<<<<<<< HEAD
-			log.Fatal(err)
-=======
-			log.Fatalln(err)
->>>>>>> 47dfdf95
+			log.Fatal(err)
 		}
 		fmt.Println("ResumeJobUpdate response: ", resp.String())
 
@@ -525,11 +414,7 @@
 			ID:  updateId,
 		})
 		if err != nil {
-<<<<<<< HEAD
-			log.Fatal(err)
-=======
-			log.Fatalln(err)
->>>>>>> 47dfdf95
+			log.Fatal(err)
 		}
 
 		fmt.Println("PulseJobUpdate response: ", resp.String())
@@ -544,11 +429,7 @@
 		})
 
 		if err != nil {
-<<<<<<< HEAD
-			log.Fatal(err)
-=======
-			log.Fatalln(err)
->>>>>>> 47dfdf95
+			log.Fatal(err)
 		}
 
 		fmt.Println(response.JobUpdateDetails(resp))
@@ -562,11 +443,7 @@
 			"")
 
 		if err != nil {
-<<<<<<< HEAD
-			log.Fatal(err)
-=======
-			log.Fatalln(err)
->>>>>>> 47dfdf95
+			log.Fatal(err)
 		}
 		fmt.Println(resp.String())
 
@@ -579,11 +456,7 @@
 			"")
 
 		if err != nil {
-<<<<<<< HEAD
-			log.Fatal(err)
-=======
-			log.Fatalln(err)
->>>>>>> 47dfdf95
+			log.Fatal(err)
 		}
 		fmt.Println(resp.String())
 
@@ -591,11 +464,7 @@
 		fmt.Println("Getting job info")
 		live, err := r.GetInstanceIds(job.JobKey(), aurora.ACTIVE_STATES)
 		if err != nil {
-<<<<<<< HEAD
-			log.Fatal(err)
-=======
-			log.Fatalln(err)
->>>>>>> 47dfdf95
+			log.Fatal(err)
 
 		}
 		var instId int32
@@ -609,11 +478,7 @@
 		})
 
 		if err != nil {
-<<<<<<< HEAD
-			log.Fatal(err)
-=======
-			log.Fatalln(err)
->>>>>>> 47dfdf95
+			log.Fatal(err)
 		}
 
 		log.Println(config.String())
@@ -664,12 +529,7 @@
 	case "drainHosts":
 		fmt.Println("Setting hosts to DRAINING")
 		if hostList == "" {
-<<<<<<< HEAD
 			log.Fatal("No hosts specified to drain")
-=======
-			log.Fatalln("No hosts specified to drain")
->>>>>>> 47dfdf95
-
 		}
 		hosts := strings.Split(hostList, ",")
 		_, result, err := r.DrainHosts(hosts...)
@@ -697,12 +557,7 @@
 	case "endMaintenance":
 		fmt.Println("Setting hosts to ACTIVE")
 		if hostList == "" {
-<<<<<<< HEAD
 			log.Fatal("No hosts specified to drain")
-=======
-			log.Fatalln("No hosts specified to drain")
->>>>>>> 47dfdf95
-
 		}
 		hosts := strings.Split(hostList, ",")
 		_, result, err := r.EndMaintenance(hosts...)
@@ -751,11 +606,6 @@
 		}
 
 	default:
-<<<<<<< HEAD
 		log.Fatal("Command not supported")
-=======
-		log.Fatalln("Command not supported")
->>>>>>> 47dfdf95
-
 	}
 }