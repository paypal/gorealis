/**
 * Licensed under the Apache License, Version 2.0 (the "License");
 * you may not use this file except in compliance with the License.
 * You may obtain a copy of the License at
 *
 *     http://www.apache.org/licenses/LICENSE-2.0
 *
 * Unless required by applicable law or agreed to in writing, software
 * distributed under the License is distributed on an "AS IS" BASIS,
 * WITHOUT WARRANTIES OR CONDITIONS OF ANY KIND, either express or implied.
 * See the License for the specific language governing permissions and
 * limitations under the License.
 */

package main

import (
	"flag"
	"fmt"
	"io/ioutil"
	"log"
	"os"

	"time"

	"strings"

	"github.com/paypal/gorealis"
	"github.com/paypal/gorealis/gen-go/apache/aurora"
	"github.com/paypal/gorealis/response"
)

var cmd, executor, url, clustersConfig, clusterName, updateId, username, password, zkUrl, hostList, role string
var caCertsPath string
var clientKey, clientCert string

var CONNECTION_TIMEOUT = 20000

func init() {
	flag.StringVar(&cmd, "cmd", "", "Job request type to send to Aurora Scheduler")
	flag.StringVar(&executor, "executor", "thermos", "Executor to use")
	flag.StringVar(&url, "url", "", "URL at which the Aurora Scheduler exists as [url]:[port]")
	flag.StringVar(&clustersConfig, "clusters", "", "Location of the clusters.json file used by aurora.")
	flag.StringVar(&clusterName, "cluster", "devcluster", "Name of cluster to run job on (only necessary if clusters is set)")
	flag.StringVar(&updateId, "updateId", "", "Update ID to operate on")
	flag.StringVar(&username, "username", "aurora", "Username to use for authorization")
	flag.StringVar(&password, "password", "secret", "Password to use for authorization")
	flag.StringVar(&zkUrl, "zkurl", "", "zookeeper url")
	flag.StringVar(&hostList, "hostList", "", "Comma separated list of hosts to operate on")
	flag.StringVar(&role, "role", "", "owner role to use")
	flag.StringVar(&caCertsPath, "caCertsPath", "", "Path to CA certs on local machine.")
	flag.StringVar(&clientCert, "clientCert", "", "Client certificate to use to connect to Aurora.")
	flag.StringVar(&clientKey, "clientKey", "", "Client private key to use to connect to Aurora.")

	flag.Parse()

	// Attempt to load leader from zookeeper using a
	// cluster.json file used for the default aurora client if provided.
	// This will override the provided url in the arguments
	if clustersConfig != "" {
		clusters, err := realis.LoadClusters(clustersConfig)
		if err != nil {
			fmt.Println(err)
			os.Exit(1)
		}

		cluster, ok := clusters[clusterName]
		if !ok {
			fmt.Printf("Cluster %s doesn't exist in the file provided\n", clusterName)
			os.Exit(1)
		}

		url, err = realis.LeaderFromZK(cluster)
		if err != nil {
			fmt.Println(err)
			os.Exit(1)
		}
	}
}

func main() {

	var job realis.Job
	var err error
	var monitor *realis.Monitor
	var r realis.Realis

	clientOptions := []realis.ClientOption{
		realis.BasicAuth(username, password),
		realis.ThriftJSON(),
		realis.TimeoutMS(CONNECTION_TIMEOUT),
		realis.BackOff(realis.Backoff{
			Steps:    2,
			Duration: 10 * time.Second,
			Factor:   2.0,
			Jitter:   0.1,
		}),
<<<<<<< HEAD
=======
		realis.SetLogger(log.New(os.Stdout, "realis-debug: ", log.Ldate)),
>>>>>>> 8ca953f9
		realis.Debug(),
	}

	//check if zkUrl is available.
	if zkUrl != "" {
		fmt.Println("zkUrl: ", zkUrl)
		clientOptions = append(clientOptions, realis.ZKUrl(zkUrl))
	} else {
		clientOptions = append(clientOptions, realis.SchedulerUrl(url))
	}

	if caCertsPath != "" {
		clientOptions = append(clientOptions, realis.Certspath(caCertsPath))
	}

	if clientKey != "" && clientCert != "" {
		clientOptions = append(clientOptions, realis.ClientCerts(clientKey, clientCert))
	}

	r, err = realis.NewRealisClient(clientOptions...)
	if err != nil {
		fmt.Println(err)
		os.Exit(1)
	}
	monitor = &realis.Monitor{r}
	defer r.Close()

	switch executor {
	case "thermos":
		payload, err := ioutil.ReadFile("examples/thermos_payload.json")
		if err != nil {
			fmt.Println("Error reading json config file: ", err)
			os.Exit(1)
		}

		job = realis.NewJob().
			Environment("prod").
			Role("vagrant").
			Name("hello_world_from_gorealis").
			ExecutorName(aurora.AURORA_EXECUTOR_NAME).
			ExecutorData(string(payload)).
			CPU(1).
			RAM(64).
			Disk(100).
			IsService(true).
			InstanceCount(1).
			AddPorts(1)
		break
	case "compose":
		job = realis.NewJob().
			Environment("prod").
			Role("vagrant").
			Name("docker-compose-test").
			ExecutorName("docker-compose-executor").
			ExecutorData("{}").
			CPU(0.25).
			RAM(512).
			Disk(100).
			IsService(true).
			InstanceCount(1).
			AddPorts(4).
			AddLabel("fileName", "sample-app/docker-compose.yml").
			AddURIs(true, true, "https://github.com/mesos/docker-compose-executor/releases/download/0.1.0/sample-app.tar.gz")
		break
	case "none":
		job = realis.NewJob().
			Environment("prod").
			Role("vagrant").
			Name("docker_as_task").
			CPU(1).
			RAM(64).
			Disk(100).
			IsService(true).
			InstanceCount(1).
			AddPorts(1)
		break
	default:
		fmt.Println("Only thermos, compose, and none are supported for now")
		os.Exit(1)
	}

	switch cmd {
	case "create":
		fmt.Println("Creating job")
		resp, err := r.CreateJob(job)
		if err != nil {
			fmt.Println(err)
			os.Exit(1)
		}
		fmt.Println(resp.String())

		if resp.ResponseCode == aurora.ResponseCode_OK {
			if ok, err := monitor.Instances(job.JobKey(), job.GetInstanceCount(), 5, 50); !ok || err != nil {
				_, err := r.KillJob(job.JobKey())
				if err != nil {
					fmt.Println(err)
					os.Exit(1)
				}
				fmt.Println("ok: ", ok)
				fmt.Println("err: ", err)
			}

		}
		break
	case "createService":
		// Create a service with three instances using the update API instead of the createJob API
		fmt.Println("Creating service")
		settings := realis.NewUpdateSettings()
		job.InstanceCount(3)
		resp, result, err := r.CreateService(job, settings)
		if err != nil {
			fmt.Println("error: ", err)
			fmt.Println("response: ", resp.String())
			os.Exit(1)
		}
		fmt.Println(result.String())

		if ok, err := monitor.JobUpdate(*result.GetKey(), 5, 50); !ok || err != nil {
			_, err := r.KillJob(job.JobKey())
			if err != nil {
				fmt.Println(err)
				os.Exit(1)
			}
			fmt.Println("ok: ", ok)
			fmt.Println("err: ", err)
		}

		break
	case "createDocker":
		fmt.Println("Creating a docker based job")
		container := realis.NewDockerContainer().Image("python:2.7").AddParameter("network", "host")
		job.Container(container)
		resp, err := r.CreateJob(job)
		if err != nil {
			fmt.Println(err)
			os.Exit(1)
		}
		fmt.Println(resp.String())

		if resp.ResponseCode == aurora.ResponseCode_OK {
			if ok, err := monitor.Instances(job.JobKey(), job.GetInstanceCount(), 10, 300); !ok || err != nil {
				_, err := r.KillJob(job.JobKey())
				if err != nil {
					fmt.Println(err)
					os.Exit(1)
				}
			}
		}
		break
	case "createMesosContainer":
		fmt.Println("Creating a docker based job")
		container := realis.NewMesosContainer().DockerImage("python", "2.7")
		job.Container(container)
		resp, err := r.CreateJob(job)
		if err != nil {
			fmt.Println(err)
			os.Exit(1)
		}
		fmt.Println(resp.String())

		if resp.ResponseCode == aurora.ResponseCode_OK {
			if ok, err := monitor.Instances(job.JobKey(), job.GetInstanceCount(), 10, 300); !ok || err != nil {
				_, err := r.KillJob(job.JobKey())
				if err != nil {
					fmt.Println(err)
					os.Exit(1)
				}
			}
		}
		break
	case "scheduleCron":
		fmt.Println("Scheduling a Cron job")
		// Cron config
		job.CronSchedule("* * * * *")
		job.IsService(false)
		resp, err := r.ScheduleCronJob(job)
		if err != nil {
			fmt.Println(err)
			os.Exit(1)
		}
		fmt.Println(resp.String())

		break
	case "startCron":
		fmt.Println("Starting a Cron job")
		resp, err := r.StartCronJob(job.JobKey())
		if err != nil {
			fmt.Println(err)
			os.Exit(1)
		}
		fmt.Println(resp.String())

		break
	case "descheduleCron":
		fmt.Println("Descheduling a Cron job")
		resp, err := r.DescheduleCronJob(job.JobKey())
		if err != nil {
			fmt.Println(err)
			os.Exit(1)
		}
		fmt.Println(resp.String())

		break
	case "kill":
		fmt.Println("Killing job")

		resp, err := r.KillJob(job.JobKey())
		if err != nil {
			fmt.Println(err)
			os.Exit(1)
		}

		if resp.ResponseCode == aurora.ResponseCode_OK {
			if ok, err := monitor.Instances(job.JobKey(), 0, 5, 50); !ok || err != nil {
				fmt.Println("Unable to kill all instances of job")
				os.Exit(1)
			}
		}
		fmt.Println(resp.String())
		break
	case "restart":
		fmt.Println("Restarting job")
		resp, err := r.RestartJob(job.JobKey())
		if err != nil {
			fmt.Println(err)
			os.Exit(1)
		}

		fmt.Println(resp.String())
		break
	case "liveCount":
		fmt.Println("Getting instance count")

		live, err := r.GetInstanceIds(job.JobKey(), aurora.LIVE_STATES)
		if err != nil {
			fmt.Println(err)
			os.Exit(1)
		}

		fmt.Printf("Live instances: %+v\n", live)
		break
	case "activeCount":
		fmt.Println("Getting instance count")

		live, err := r.GetInstanceIds(job.JobKey(), aurora.ACTIVE_STATES)
		if err != nil {
			fmt.Println(err)
			os.Exit(1)
		}

		fmt.Println("Number of live instances: ", len(live))
		break
	case "flexUp":
		fmt.Println("Flexing up job")

		numOfInstances := int32(4)

		live, err := r.GetInstanceIds(job.JobKey(), aurora.ACTIVE_STATES)
		if err != nil {
			fmt.Println(err)
			os.Exit(1)
		}
		currInstances := int32(len(live))
		fmt.Println("Current num of instances: ", currInstances)
		var instId int32
		for k := range live {
			instId = k
			break
		}
		resp, err := r.AddInstances(aurora.InstanceKey{
			JobKey:     job.JobKey(),
			InstanceId: instId,
		},
			numOfInstances)

		if err != nil {
			fmt.Println(err)
			os.Exit(1)
		}

		if resp.ResponseCode == aurora.ResponseCode_OK {
			if ok, err := monitor.Instances(job.JobKey(), currInstances+numOfInstances, 5, 50); !ok || err != nil {
				fmt.Println("Flexing up failed")
			}
		}
		fmt.Println(resp.String())
		break
	case "flexDown":
		fmt.Println("Flexing down job")

		numOfInstances := int32(2)

		live, err := r.GetInstanceIds(job.JobKey(), aurora.ACTIVE_STATES)
		if err != nil {
			fmt.Println(err)
			os.Exit(1)
		}
		currInstances := int32(len(live))
		fmt.Println("Current num of instances: ", currInstances)

		resp, err := r.RemoveInstances(job.JobKey(), numOfInstances)
		if err != nil {
			fmt.Println(err)
			os.Exit(1)
		}

		if resp.ResponseCode == aurora.ResponseCode_OK {
			if ok, err := monitor.Instances(job.JobKey(), currInstances-numOfInstances, 5, 100); !ok || err != nil {
				fmt.Println("flexDown failed")
			}
		}
		fmt.Println(resp.String())
		break
	case "update":
		fmt.Println("Updating a job with with more RAM and to 5 instances")
		live, err := r.GetInstanceIds(job.JobKey(), aurora.ACTIVE_STATES)
		if err != nil {
			fmt.Println(err)
			os.Exit(1)
		}
		var instId int32
		for k := range live {
			instId = k
			break
		}
		taskConfig, err := r.FetchTaskConfig(aurora.InstanceKey{
			JobKey:     job.JobKey(),
			InstanceId: instId,
		})
		if err != nil {
			fmt.Println(err)
			os.Exit(1)
		}
		updateJob := realis.NewDefaultUpdateJob(taskConfig)
		updateJob.InstanceCount(5).RAM(128)

		resp, err := r.StartJobUpdate(updateJob, "")
		if err != nil {
			fmt.Println(err)
			os.Exit(1)
		}

		jobUpdateKey := response.JobUpdateKey(resp)
		monitor.JobUpdate(*jobUpdateKey, 5, 500)
		break

	case "pauseJobUpdate":
		resp, err := r.PauseJobUpdate(&aurora.JobUpdateKey{
			Job: job.JobKey(),
			ID:  updateId,
		}, "")

		if err != nil {
			fmt.Println(err)
		}
		fmt.Println("PauseJobUpdate response: ", resp.String())

	case "resumeJobUpdate":
		resp, err := r.ResumeJobUpdate(&aurora.JobUpdateKey{
			Job: job.JobKey(),
			ID:  updateId,
		}, "")

		if err != nil {
			fmt.Println(err)
		}
		fmt.Println("ResumeJobUpdate response: ", resp.String())

	case "pulseJobUpdate":
		resp, err := r.PulseJobUpdate(&aurora.JobUpdateKey{
			Job: job.JobKey(),
			ID:  updateId,
		})
		if err != nil {
			fmt.Println(err)
		}
		fmt.Println("PulseJobUpdate response: ", resp.String())

	case "updateDetails":
		resp, err := r.JobUpdateDetails(aurora.JobUpdateQuery{
			Key: &aurora.JobUpdateKey{
				Job: job.JobKey(),
				ID:  updateId,
			},
			Limit: 1,
		})

		if err != nil {
			fmt.Println(err)
			os.Exit(1)
		}
		fmt.Println(response.JobUpdateDetails(resp))
		break
	case "abortUpdate":
		fmt.Println("Abort update")
		resp, err := r.AbortJobUpdate(aurora.JobUpdateKey{
			Job: job.JobKey(),
			ID:  updateId,
		},
			"")

		if err != nil {
			fmt.Println(err)
			os.Exit(1)
		}
		fmt.Println(resp.String())
		break
	case "rollbackUpdate":
		fmt.Println("Abort update")
		resp, err := r.RollbackJobUpdate(aurora.JobUpdateKey{
			Job: job.JobKey(),
			ID:  updateId,
		},
			"")

		if err != nil {
			fmt.Println(err)
			os.Exit(1)
		}
		fmt.Println(resp.String())
		break
	case "taskConfig":
		fmt.Println("Getting job info")
		live, err := r.GetInstanceIds(job.JobKey(), aurora.ACTIVE_STATES)
		if err != nil {
			fmt.Println(err)
			os.Exit(1)
		}
		var instId int32
		for k := range live {
			instId = k
			break
		}
		config, err := r.FetchTaskConfig(aurora.InstanceKey{
			JobKey:     job.JobKey(),
			InstanceId: instId,
		})

		if err != nil {
			fmt.Println(err)
			os.Exit(1)
		}
		print(config.String())
		break
	case "updatesummary":
		fmt.Println("Getting job update summary")
		jobquery := &aurora.JobUpdateQuery{
			Role:   &job.JobKey().Role,
			JobKey: job.JobKey(),
		}
		updatesummary, err := r.GetJobUpdateSummaries(jobquery)
		if err != nil {
			fmt.Printf("error while getting update summary: %v", err)
			os.Exit(1)
		}
		fmt.Println(updatesummary)
	case "taskStatus":
		fmt.Println("Getting task status")
		taskQ := &aurora.TaskQuery{
			Role:        job.JobKey().Role,
			Environment: job.JobKey().Environment,
			JobName:     job.JobKey().Name,
		}
		tasks, err := r.GetTaskStatus(taskQ)
		if err != nil {
			fmt.Printf("error: %+v\n ", err)
			os.Exit(1)
		}
		fmt.Printf("length: %d\n ", len(tasks))
		fmt.Printf("tasks: %+v\n", tasks)
	case "tasksWithoutConfig":
		fmt.Println("Getting task status")
		taskQ := &aurora.TaskQuery{
			Role:        job.JobKey().Role,
			Environment: job.JobKey().Environment,
			JobName:     job.JobKey().Name,
		}
		tasks, err := r.GetTasksWithoutConfigs(taskQ)
		if err != nil {
			fmt.Printf("error: %+v\n ", err)
			os.Exit(1)
		}
		fmt.Printf("length: %d\n ", len(tasks))
		fmt.Printf("tasks: %+v\n", tasks)
	case "drainHosts":
		fmt.Println("Setting hosts to DRAINING")
		if hostList == "" {
			fmt.Println("No hosts specified to drain")
			os.Exit(1)
		}
		hosts := strings.Split(hostList, ",")
		_, result, err := r.DrainHosts(hosts...)
		if err != nil {
			fmt.Printf("error: %+v\n", err.Error())
			os.Exit(1)
		}

		// Monitor change to DRAINING and DRAINED mode
		hostResult, err := monitor.HostMaintenance(
			hosts,
			[]aurora.MaintenanceMode{aurora.MaintenanceMode_DRAINED, aurora.MaintenanceMode_DRAINING},
			5,
			10)
		if err != nil {
			for host, ok := range hostResult {
				if !ok {
					fmt.Printf("Host %s did not transtion into desired mode(s)\n", host)
				}
			}

			fmt.Printf("error: %+v\n", err.Error())
			os.Exit(1)
		}

		fmt.Print(result.String())
	case "endMaintenance":
		fmt.Println("Setting hosts to ACTIVE")
		if hostList == "" {
			fmt.Println("No hosts specified to drain")
			os.Exit(1)
		}
		hosts := strings.Split(hostList, ",")
		_, result, err := r.EndMaintenance(hosts...)
		if err != nil {
			fmt.Printf("error: %+v\n", err.Error())
			os.Exit(1)
		}

		// Monitor change to DRAINING and DRAINED mode
		hostResult, err := monitor.HostMaintenance(
			hosts,
			[]aurora.MaintenanceMode{aurora.MaintenanceMode_NONE},
			5,
			10)
		if err != nil {
			for host, ok := range hostResult {
				if !ok {
					fmt.Printf("Host %s did not transtion into desired mode(s)\n", host)
				}
			}

			fmt.Printf("error: %+v\n", err.Error())
			os.Exit(1)
		}

		fmt.Print(result.String())
	case "getJobs":
		fmt.Println("GetJobs...role: ", role)
		_, result, err := r.GetJobs(role)
		if err != nil {
			fmt.Print("error: %+v\n", err.Error())
			os.Exit(1)
		}
		fmt.Println("map size: ", len(result.Configs))
		fmt.Println(result.String())

	default:
		fmt.Println("Command not supported")
		os.Exit(1)
	}
}<|MERGE_RESOLUTION|>--- conflicted
+++ resolved
@@ -18,7 +18,6 @@
 	"flag"
 	"fmt"
 	"io/ioutil"
-	"log"
 	"os"
 
 	"time"
@@ -95,10 +94,6 @@
 			Factor:   2.0,
 			Jitter:   0.1,
 		}),
-<<<<<<< HEAD
-=======
-		realis.SetLogger(log.New(os.Stdout, "realis-debug: ", log.Ldate)),
->>>>>>> 8ca953f9
 		realis.Debug(),
 	}
 
