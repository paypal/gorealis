/**
 * Licensed under the Apache License, Version 2.0 (the "License");
 * you may not use this file except in compliance with the License.
 * You may obtain a copy of the License at
 *
 *     http://www.apache.org/licenses/LICENSE-2.0
 *
 * Unless required by applicable law or agreed to in writing, software
 * distributed under the License is distributed on an "AS IS" BASIS,
 * WITHOUT WARRANTIES OR CONDITIONS OF ANY KIND, either express or implied.
 * See the License for the specific language governing permissions and
 * limitations under the License.
 */

// Package realis provides the ability to use Thrift API to communicate with Apache Aurora.
package realis

import (
	"crypto/tls"
	"crypto/x509"
	"encoding/base64"
	"fmt"
	"io/ioutil"
	"net/http"
	"net/http/cookiejar"
	"path/filepath"
	"time"

	"sync"

	"git.apache.org/thrift.git/lib/go/thrift"
	"github.com/paypal/gorealis/gen-go/apache/aurora"
	"github.com/paypal/gorealis/response"
	"github.com/pkg/errors"
)

const VERSION = "1.1.0"

type Realis interface {
	AbortJobUpdate(updateKey aurora.JobUpdateKey, message string) (*aurora.Response, error)
	AddInstances(instKey aurora.InstanceKey, count int32) (*aurora.Response, error)
	CreateJob(auroraJob Job) (*aurora.Response, error)
	CreateService(auroraJob Job, settings *aurora.JobUpdateSettings) (*aurora.Response, *aurora.StartJobUpdateResult_, error)
	DescheduleCronJob(key *aurora.JobKey) (*aurora.Response, error)
	FetchTaskConfig(instKey aurora.InstanceKey) (*aurora.TaskConfig, error)
	GetInstanceIds(key *aurora.JobKey, states map[aurora.ScheduleStatus]bool) (map[int32]bool, error)
	GetJobUpdateSummaries(jobUpdateQuery *aurora.JobUpdateQuery) (*aurora.Response, error)
	GetTaskStatus(query *aurora.TaskQuery) ([]*aurora.ScheduledTask, error)
	GetTasksWithoutConfigs(query *aurora.TaskQuery) ([]*aurora.ScheduledTask, error)
	GetJobs(role string) (*aurora.Response, *aurora.GetJobsResult_, error)
	JobUpdateDetails(updateQuery aurora.JobUpdateQuery) (*aurora.Response, error)
	KillJob(key *aurora.JobKey) (*aurora.Response, error)
	KillInstances(key *aurora.JobKey, instances ...int32) (*aurora.Response, error)
	RemoveInstances(key *aurora.JobKey, count int32) (*aurora.Response, error)
	RestartInstances(key *aurora.JobKey, instances ...int32) (*aurora.Response, error)
	RestartJob(key *aurora.JobKey) (*aurora.Response, error)
	RollbackJobUpdate(key aurora.JobUpdateKey, message string) (*aurora.Response, error)
	ScheduleCronJob(auroraJob Job) (*aurora.Response, error)
	StartJobUpdate(updateJob *UpdateJob, message string) (*aurora.Response, error)

	PauseJobUpdate(key *aurora.JobUpdateKey, message string) (*aurora.Response, error)
	ResumeJobUpdate(key *aurora.JobUpdateKey, message string) (*aurora.Response, error)
	PulseJobUpdate(key *aurora.JobUpdateKey) (*aurora.Response, error)
	StartCronJob(key *aurora.JobKey) (*aurora.Response, error)
	// TODO: Remove this method and make it private to avoid race conditions
	ReestablishConn() error
	RealisConfig() *RealisConfig
	Close()

	// Admin functions
	DrainHosts(hosts ...string) (*aurora.Response, *aurora.DrainHostsResult_, error)
	EndMaintenance(hosts ...string) (*aurora.Response, *aurora.EndMaintenanceResult_, error)
	MaintenanceStatus(hosts ...string) (*aurora.Response, *aurora.MaintenanceStatusResult_, error)
}

type realisClient struct {
	config         *RealisConfig
	client         *aurora.AuroraSchedulerManagerClient
	readonlyClient *aurora.ReadOnlySchedulerClient
	adminClient    *aurora.AuroraAdminClient
	logger         Logger
	lock           sync.Mutex
}

type RealisConfig struct {
	username, password          string
	url                         string
	timeoutms                   int
	binTransport, jsonTransport bool
	cluster                     *Cluster
	backoff                     *Backoff
	transport                   thrift.TTransport
	protoFactory                thrift.TProtocolFactory
	logger                      Logger
	InsecureSkipVerify          bool
	certspath                   string
	clientkey, clientcert       string
	options                     []ClientOption
}

type Backoff struct {
	Duration time.Duration // the base duration
	Factor   float64       // Duration is multipled by factor each iteration
	Jitter   float64       // The amount of jitter applied each iteration
	Steps    int           // Exit with error after this many steps
}

var defaultBackoff = Backoff{
	Steps:    3,
	Duration: 10 * time.Second,
	Factor:   5.0,
	Jitter:   0.1,
}

type ClientOption func(*RealisConfig)

//Config sets for options in RealisConfig.
func BasicAuth(username, password string) ClientOption {
	return func(config *RealisConfig) {
		config.username = username
		config.password = password
	}
}

func SchedulerUrl(url string) ClientOption {
	return func(config *RealisConfig) {
		config.url = url
	}
}

func TimeoutMS(timeout int) ClientOption {
	return func(config *RealisConfig) {
		config.timeoutms = timeout
	}
}

func ZKCluster(cluster *Cluster) ClientOption {
	return func(config *RealisConfig) {
		config.cluster = cluster
	}
}

func ZKUrl(url string) ClientOption {
	return func(config *RealisConfig) {
		config.cluster = GetDefaultClusterFromZKUrl(url)
	}
}

func Retries(backoff *Backoff) ClientOption {
	return func(config *RealisConfig) {
		config.backoff = backoff
	}
}

func ThriftJSON() ClientOption {
	return func(config *RealisConfig) {
		config.jsonTransport = true
	}
}

func ThriftBinary() ClientOption {
	return func(config *RealisConfig) {
		config.binTransport = true
	}
}

func BackOff(b *Backoff) ClientOption {
	return func(config *RealisConfig) {
		config.backoff = b
	}
}

func InsecureSkipVerify(InsecureSkipVerify bool) ClientOption {
	return func(config *RealisConfig) {
		config.InsecureSkipVerify = InsecureSkipVerify
	}
}

func Certspath(certspath string) ClientOption {
	return func(config *RealisConfig) {
		config.certspath = certspath
	}
}

func ClientCerts(clientKey, clientCert string) ClientOption {
	return func(config *RealisConfig) {
		config.clientkey, config.clientcert = clientKey, clientCert
	}
}

// Using the word set to avoid name collision with Interface
func SetLogger(l Logger) ClientOption {
	return func(config *RealisConfig) {
		config.logger = l
	}
}

func newTJSONTransport(url string, timeout int, config *RealisConfig) (thrift.TTransport, error) {
	trans, err := defaultTTransport(url, timeout, config)
	if err != nil {
		return nil, errors.Wrap(err, "Error creating realis")
	}
	httpTrans := (trans).(*thrift.THttpClient)
	httpTrans.SetHeader("Content-Type", "application/x-thrift")
	httpTrans.SetHeader("User-Agent", "GoRealis v"+VERSION)
	return trans, err
}

func newTBinTransport(url string, timeout int, config *RealisConfig) (thrift.TTransport, error) {
	trans, err := defaultTTransport(url, timeout, config)
	if err != nil {
		return nil, errors.Wrap(err, "Error creating realis")
	}
	httpTrans := (trans).(*thrift.THttpClient)
	httpTrans.DelHeader("Content-Type") // Workaround for using thrift HttpPostClient
	httpTrans.SetHeader("Accept", "application/vnd.apache.thrift.binary")
	httpTrans.SetHeader("Content-Type", "application/vnd.apache.thrift.binary")
	httpTrans.SetHeader("User-Agent", "GoRealis v"+VERSION)

	return trans, err
}

func NewRealisClient(options ...ClientOption) (Realis, error) {
	config := &RealisConfig{}

	// Default configs
	config.timeoutms = 10000
	config.backoff = &defaultBackoff
	config.logger = NoopLogger{}
	config.options = options

	// Override default configs where necessary
	for _, opt := range options {
		opt(config)
	}

	config.logger.Println("Number of options applied to config: ", len(options))

	//Set default Transport to JSON if needed.
	if !config.jsonTransport && !config.binTransport {
		config.jsonTransport = true
	}

	var url string
	var err error

	// Determine how to get information to connect to the scheduler.
	// Prioritize getting leader from ZK over using a direct URL.
	if config.cluster != nil {
		url, err = LeaderFromZK(*config.cluster)
		// If ZK is configured, throw an error if the leader is unable to be determined
		if err != nil {
			return nil, NewTemporaryError(errors.Wrap(err, "LeaderFromZK error"))
		}
		config.logger.Println("Scheduler URL from ZK: ", url)
	} else if config.url != "" {
		url = config.url
		config.logger.Println("Scheduler URL: ", url)
	} else {
		return nil, errors.New("Incomplete Options -- url or cluster required")
	}

	if config.jsonTransport {
		trans, err := newTJSONTransport(url, config.timeoutms, config)
		if err != nil {
			return nil, NewTemporaryError(errors.Wrap(err, "Error creating realis"))
		}
		config.transport = trans
		config.protoFactory = thrift.NewTJSONProtocolFactory()

	} else if config.binTransport {
		trans, err := newTBinTransport(url, config.timeoutms, config)
		if err != nil {
			return nil, NewTemporaryError(errors.Wrap(err, "Error creating realis"))
		}
		config.transport = trans
		config.protoFactory = thrift.NewTBinaryProtocolFactoryDefault()
	}

	config.logger.Printf("gorealis config url: %+v\n", url)

	//Basic Authentication.
	if config.username != "" && config.password != "" {
		AddBasicAuth(config, config.username, config.password)
	}

	return &realisClient{
		config:         config,
		client:         aurora.NewAuroraSchedulerManagerClientFactory(config.transport, config.protoFactory),
		readonlyClient: aurora.NewReadOnlySchedulerClientFactory(config.transport, config.protoFactory),
		adminClient:    aurora.NewAuroraAdminClientFactory(config.transport, config.protoFactory),
		logger:         config.logger}, nil

}

func GetDefaultClusterFromZKUrl(zkurl string) *Cluster {
	return &Cluster{
		Name:          "defaultCluster",
		AuthMechanism: "UNAUTHENTICATED",
		ZK:            zkurl,
		SchedZKPath:   "/aurora/scheduler",
		AgentRunDir:   "latest",
		AgentRoot:     "/var/lib/mesos",
	}
}

func GetCerts(certpath string) (*x509.CertPool, error) {
	globalRootCAs := x509.NewCertPool()
	caFiles, err := ioutil.ReadDir(certpath)
	if err != nil {
		return nil, err
	}
	for _, cert := range caFiles {
		capathfile := filepath.Join(certpath, cert.Name())
		caCert, err := ioutil.ReadFile(capathfile)
		if err != nil {
			return nil, err
		}
		globalRootCAs.AppendCertsFromPEM(caCert)
	}
	return globalRootCAs, nil
}

// Creates a default Thrift Transport object for communications in gorealis using an HTTP Post Client
func defaultTTransport(urlstr string, timeoutms int, config *RealisConfig) (thrift.TTransport, error) {
	jar, err := cookiejar.New(nil)
	if err != nil {
		return &thrift.THttpClient{}, errors.Wrap(err, "Error creating Cookie Jar")
	}
	var transport http.Transport
	if config != nil {
		tlsConfig := &tls.Config{}
		if config.InsecureSkipVerify {
			tlsConfig.InsecureSkipVerify = true
		}
		if config.certspath != "" {
			rootCAs, err := GetCerts("examples/certs")
			if err != nil {
				config.logger.Println("error occured couldn't fetch certs")
				return nil, err
			}
			tlsConfig.RootCAs = rootCAs
		}
		if config.clientkey != "" && config.clientcert == "" {
			return nil, fmt.Errorf("have to provide both client key,cert. Only client key provided ")
		}
		if config.clientkey == "" && config.clientcert != "" {
			return nil, fmt.Errorf("have to provide both client key,cert. Only client cert provided ")
		}
		if config.clientkey != "" && config.clientcert != "" {
			cert, err := tls.LoadX509KeyPair(config.clientcert, config.clientkey)
			if err != nil {
				config.logger.Println("error occured loading client certs and keys")
				return nil, err
			}
			tlsConfig.Certificates = []tls.Certificate{cert}
		}
		transport.TLSClientConfig = tlsConfig
	}

	trans, err := thrift.NewTHttpPostClientWithOptions(urlstr+"/api",
		thrift.THttpClientOptions{Client: &http.Client{Timeout: time.Millisecond * time.Duration(timeoutms), Transport: &transport, Jar: jar}})

	if err != nil {
		return &thrift.THttpClient{}, errors.Wrap(err, "Error creating transport")
	}

	if err := trans.Open(); err != nil {
		return &thrift.THttpClient{}, errors.Wrapf(err, "Error opening connection to %s", urlstr)
	}

	return trans, nil
}

// Create a default configuration of the transport layer, requires a URL to test connection with.
// Uses HTTP Post as transport layer and Thrift JSON as the wire protocol by default.
func newDefaultConfig(url string, timeoutms int, config *RealisConfig) (*RealisConfig, error) {
	return newTJSONConfig(url, timeoutms, config)
}

// Creates a realis config object using HTTP Post and Thrift JSON protocol to communicate with Aurora.
func newTJSONConfig(url string, timeoutms int, config *RealisConfig) (*RealisConfig, error) {
	trans, err := defaultTTransport(url, timeoutms, config)
	if err != nil {
		return &RealisConfig{}, errors.Wrap(err, "Error creating realis config")
	}

	httpTrans := (trans).(*thrift.THttpClient)
	httpTrans.SetHeader("Content-Type", "application/x-thrift")
	httpTrans.SetHeader("User-Agent", "GoRealis v"+VERSION)

	return &RealisConfig{transport: trans, protoFactory: thrift.NewTJSONProtocolFactory()}, nil
}

// Creates a realis config config using HTTP Post and Thrift Binary protocol to communicate with Aurora.
func newTBinaryConfig(url string, timeoutms int, config *RealisConfig) (*RealisConfig, error) {
	trans, err := defaultTTransport(url, timeoutms, config)
	if err != nil {
		return &RealisConfig{}, errors.Wrap(err, "Error creating realis config")
	}

	httpTrans := (trans).(*thrift.THttpClient)
	httpTrans.DelHeader("Content-Type") // Workaround for using thrift HttpPostClient

	httpTrans.SetHeader("Accept", "application/vnd.apache.thrift.binary")
	httpTrans.SetHeader("Content-Type", "application/vnd.apache.thrift.binary")
	httpTrans.SetHeader("User-Agent", "GoRealis v"+VERSION)

	return &RealisConfig{transport: trans, protoFactory: thrift.NewTBinaryProtocolFactoryDefault()}, nil

}

// Helper function to add basic authorization needed to communicate with Apache Aurora.
func AddBasicAuth(config *RealisConfig, username string, password string) {
	config.username = username
	config.password = password
	httpTrans := (config.transport).(*thrift.THttpClient)
	httpTrans.SetHeader("Authorization", "Basic "+basicAuth(username, password))
}

func basicAuth(username, password string) string {
	auth := username + ":" + password
	return base64.StdEncoding.EncodeToString([]byte(auth))
}

type auroraThriftCall func() (resp *aurora.Response, err error)

// Takes a Thrift API function call and returns response and error.
// If Error from the API call is retryable, the functions re-establishes the connection with Aurora by
// using the same configuration used by the original client. Locks usage of and changes to client connection in order
// to make realis sessions thread safe.
func (r *realisClient) thriftCallHelper(auroraCall auroraThriftCall) (*aurora.Response, error) {
	// Only allow one go-routine make use or modify the thrift client connection
	r.lock.Lock()
	defer r.lock.Unlock()
	resp, cliErr := auroraCall()

	if cliErr != nil {
		// Re-establish conn returns a temporary error or nil
		// as we can always retry to connect to the scheduler.
		retryConnErr := r.ReestablishConn()

		return resp, retryConnErr
	}

	if resp == nil {
		return nil, errors.New("Response is nil")
	}

	if resp.GetResponseCode() == aurora.ResponseCode_ERROR_TRANSIENT {
		return resp, NewTemporaryError(errors.New("Aurora scheduler temporarily unavailable"))
	}

	if resp.GetResponseCode() != aurora.ResponseCode_OK {
		return nil, errors.New(response.CombineMessage(resp))
	}

	return resp, nil
}

func (r *realisClient) ReestablishConn() error {
	// Close existing connection
	r.logger.Println("Re-establishing Connection to Aurora")
	r.Close()

	// Recreate connection from scratch using original options
	newRealis, err := NewRealisClient(r.config.options...)
	if err != nil {
		// This could be a temporary network hiccup
		return NewTemporaryError(err)
	}

	// If we are able to successfully re-connect, make receiver
	// point to newly established connections.
	if newClient, ok := newRealis.(*realisClient); ok {
		r.config = newClient.config
		r.client = newClient.client
		r.readonlyClient = newClient.readonlyClient
		r.adminClient = newClient.adminClient
		r.logger = newClient.logger
	}

	return nil
}

// Releases resources associated with the realis client.
func (r *realisClient) Close() {
	r.client.Transport.Close()
	r.readonlyClient.Transport.Close()
	r.adminClient.Transport.Close()
}

// Uses predefined set of states to retrieve a set of active jobs in Apache Aurora.
func (r *realisClient) GetInstanceIds(key *aurora.JobKey, states map[aurora.ScheduleStatus]bool) (map[int32]bool, error) {
	taskQ := &aurora.TaskQuery{
		Role:        key.Role,
		Environment: key.Environment,
		JobName:     key.Name,
		Statuses:    states,
	}

	var resp *aurora.Response
	var clientErr error
	retryErr := ExponentialBackoff(*r.config.backoff, func() (bool, error) {

		resp, clientErr = r.thriftCallHelper(func() (*aurora.Response, error) {
			return r.client.GetTasksWithoutConfigs(taskQ)
		})

		// Pass error directly to backoff which makes exceptions for temporary errors
		if clientErr != nil {
			return false, clientErr
		}

		return true, nil
	})

	// If we encountered an error we couldn't recover from by retrying, return an error to the user
	if retryErr != nil {
		return nil, errors.Wrap(clientErr, retryErr.Error()+": Error querying Aurora Scheduler for active IDs")
	}

	// Construct instance id map to stay in line with thrift's representation of sets
	tasks := response.ScheduleStatusResult(resp).GetTasks()
	jobInstanceIds := make(map[int32]bool)
	for _, task := range tasks {
		jobInstanceIds[task.GetAssignedTask().GetInstanceId()] = true
	}
	return jobInstanceIds, nil

}

func (r *realisClient) GetJobUpdateSummaries(jobUpdateQuery *aurora.JobUpdateQuery) (*aurora.Response, error) {
	var resp *aurora.Response
	var clientErr error

	retryErr := ExponentialBackoff(*r.config.backoff, func() (bool, error) {
		resp, clientErr = r.thriftCallHelper(func() (*aurora.Response, error) {
			return r.readonlyClient.GetJobUpdateSummaries(jobUpdateQuery)
		})

		if clientErr != nil {
			return false, clientErr
		}

		return true, nil
	})

	if retryErr != nil {
		return nil, errors.Wrap(clientErr, retryErr.Error()+": Error getting job update summaries from Aurora Scheduler")
	}

	return resp, nil
}

<<<<<<< HEAD
func (r *realisClient) GetJobs(role string) (*aurora.Response, *aurora.GetJobsResult_, error) {
=======
func (r *realisClient)	GetJobs(role string) (*aurora.Response, *aurora.GetJobsResult_, error) {
>>>>>>> 8bd39572
	var resp *aurora.Response
	var result *aurora.GetJobsResult_
	var clientErr error

	retryErr := ExponentialBackoff(*r.config.backoff, func() (bool, error) {
		resp, clientErr = r.thriftCallHelper(func() (*aurora.Response, error) {
			return r.readonlyClient.GetJobs(role)
		})

		if clientErr != nil {
			return false, clientErr
		}
		return true, nil
	})

	if resp != nil && resp.GetResult_() != nil {
		result = resp.GetResult_().GetJobsResult_
	}

	if retryErr != nil {
		return nil, result, errors.Wrap(clientErr, retryErr.Error()+": Error getting Jobs from Aurora Scheduler")
	}

	return resp, result, nil
}

// Kill specific instances of a job.
func (r *realisClient) KillInstances(key *aurora.JobKey, instances ...int32) (*aurora.Response, error) {

	instanceIds := make(map[int32]bool)
	var resp *aurora.Response
	var clientErr error

	for _, instId := range instances {
		instanceIds[instId] = true
	}

	retryErr := ExponentialBackoff(*r.config.backoff, func() (bool, error) {
		resp, clientErr = r.thriftCallHelper(func() (*aurora.Response, error) {
			return r.client.KillTasks(key, instanceIds, "")
		})

		if clientErr != nil {
			return false, clientErr
		}

		return true, nil
	})

	if retryErr != nil {
		return nil, errors.Wrap(clientErr, retryErr.Error()+": Error sending Kill command to Aurora Scheduler")
	}
	return resp, nil
}

func (r *realisClient) RealisConfig() *RealisConfig {
	return r.config
}

// Sends a kill message to the scheduler for all active tasks under a job.
func (r *realisClient) KillJob(key *aurora.JobKey) (*aurora.Response, error) {
	var clientErr, err error
	var resp *aurora.Response

	retryErr := ExponentialBackoff(*r.config.backoff, func() (bool, error) {
		resp, clientErr = r.thriftCallHelper(func() (*aurora.Response, error) {
			// Giving the KillTasks thrift call an empty set tells the Aurora scheduler to kill all active shards
			return r.client.KillTasks(key, nil, "")
		})

		if clientErr != nil {
			return false, clientErr
		}

		return true, nil
	})

	if retryErr != nil {
		return nil, errors.Wrap(err, retryErr.Error()+": Error sending Kill command to Aurora Scheduler")
	}
	return resp, nil
}

// Sends a create job message to the scheduler with a specific job configuration.
// Although this API is able to create service jobs, it is better to use CreateService instead
// as that API uses the update thrift call which has a few extra features available.
// Use this API to create ad-hoc jobs.
func (r *realisClient) CreateJob(auroraJob Job) (*aurora.Response, error) {
	var resp *aurora.Response
	var clientErr error

	retryErr := ExponentialBackoff(*r.config.backoff, func() (bool, error) {
		resp, clientErr = r.thriftCallHelper(func() (*aurora.Response, error) {
			return r.client.CreateJob(auroraJob.JobConfig())
		})

		if clientErr != nil {
			return false, clientErr
		}

		return true, nil
	})

	if retryErr != nil {
		return nil, errors.Wrap(clientErr, retryErr.Error()+": Error sending Create command to Aurora Scheduler")
	}
	return resp, nil
}

// This API uses an update thrift call to create the services giving a few more robust features.
func (r *realisClient) CreateService(auroraJob Job, settings *aurora.JobUpdateSettings) (*aurora.Response, *aurora.StartJobUpdateResult_, error) {
	// Create a new job update object and ship it to the StartJobUpdate api
	update := NewUpdateJob(auroraJob.TaskConfig(), settings)
	update.InstanceCount(auroraJob.GetInstanceCount())
	update.BatchSize(auroraJob.GetInstanceCount())

	resp, err := r.StartJobUpdate(update, "")
	if err != nil {
		return resp, nil, errors.Wrap(err, "unable to create service")
	}

	if resp != nil && resp.GetResult_() != nil {
		return resp, resp.GetResult_().GetStartJobUpdateResult_(), nil
	}

	return resp, nil, errors.New("results object is nil")
}

func (r *realisClient) ScheduleCronJob(auroraJob Job) (*aurora.Response, error) {
	var resp *aurora.Response
	var clientErr error

	retryErr := ExponentialBackoff(*r.config.backoff, func() (bool, error) {
		resp, clientErr = r.thriftCallHelper(func() (*aurora.Response, error) {
			return r.client.ScheduleCronJob(auroraJob.JobConfig())
		})

		if clientErr != nil {
			return false, clientErr
		}

		return true, nil
	})

	if retryErr != nil {
		return nil, errors.Wrap(clientErr, retryErr.Error()+": Error sending Cron Job Schedule message to Aurora Scheduler")
	}
	return resp, nil
}

func (r *realisClient) DescheduleCronJob(key *aurora.JobKey) (*aurora.Response, error) {

	var resp *aurora.Response
	var clientErr error

	retryErr := ExponentialBackoff(*r.config.backoff, func() (bool, error) {
		resp, clientErr = r.thriftCallHelper(func() (*aurora.Response, error) {
			return r.client.DescheduleCronJob(key)
		})

		if clientErr != nil {
			return false, clientErr
		}

		return true, nil
	})

	if retryErr != nil {
		return nil, errors.Wrap(clientErr, retryErr.Error()+": Error sending Cron Job De-schedule message to Aurora Scheduler")
	}
	return resp, nil

}




func (r *realisClient) StartCronJob(key *aurora.JobKey) (*aurora.Response, error) {
	var resp *aurora.Response
	var clientErr error

	retryErr := ExponentialBackoff(*r.config.backoff, func() (bool, error) {
		resp, clientErr = r.thriftCallHelper(func() (*aurora.Response, error) {
			return r.client.StartCronJob(key)
		})

		if clientErr != nil {
			return false, clientErr
		}

		return true, nil
	})

	if retryErr != nil {
		return nil, errors.Wrap(clientErr, retryErr.Error()+": Error sending Start Cron Job  message to Aurora Scheduler")
	}
	return resp, nil

}

// Restarts specific instances specified
func (r *realisClient) RestartInstances(key *aurora.JobKey, instances ...int32) (*aurora.Response, error) {
	instanceIds := make(map[int32]bool)

	for _, instId := range instances {
		instanceIds[instId] = true
	}
	var resp *aurora.Response
	var clientErr error

	retryErr := ExponentialBackoff(*r.config.backoff, func() (bool, error) {
		resp, clientErr = r.thriftCallHelper(func() (*aurora.Response, error) {
			return r.client.RestartShards(key, instanceIds)
		})

		if clientErr != nil {
			return false, clientErr
		}

		return true, nil
	})

	if retryErr != nil {
		return nil, errors.Wrap(clientErr, retryErr.Error()+": Error sending Restart command to Aurora Scheduler")
	}
	return resp, nil
}

// Restarts all active tasks under a job configuration.
func (r *realisClient) RestartJob(key *aurora.JobKey) (*aurora.Response, error) {

	instanceIds, err1 := r.GetInstanceIds(key, aurora.ACTIVE_STATES)
	if err1 != nil {
		return nil, errors.Wrap(err1, "Could not retrieve relevant task instance IDs")
	}
	var resp *aurora.Response
	var clientErr error
	if len(instanceIds) > 0 {
		retryErr := ExponentialBackoff(*r.config.backoff, func() (bool, error) {
			resp, clientErr = r.thriftCallHelper(func() (*aurora.Response, error) {
				return r.client.RestartShards(key, instanceIds)
			})

			if clientErr != nil {
				return false, clientErr
			}

			return true, nil
		})

		if retryErr != nil {
			return nil, errors.Wrap(clientErr, retryErr.Error()+": Error sending Restart command to Aurora Scheduler")
		}

		return resp, nil
	} else {
		return nil, errors.New("No tasks in the Active state")
	}
}

// Update all tasks under a job configuration. Currently gorealis doesn't support for canary deployments.
func (r *realisClient) StartJobUpdate(updateJob *UpdateJob, message string) (*aurora.Response, error) {

	var resp *aurora.Response
	var clientErr error

	retryErr := ExponentialBackoff(*r.config.backoff, func() (bool, error) {
		resp, clientErr = r.thriftCallHelper(func() (*aurora.Response, error) {
			return r.client.StartJobUpdate(updateJob.req, message)
		})

		if clientErr != nil {
			return false, clientErr
		}

		return true, nil
	})

	if retryErr != nil {
		return nil, errors.Wrap(clientErr, retryErr.Error()+": Error sending StartJobUpdate command to Aurora Scheduler")
	}
	return resp, nil
}

// Abort Job Update on Aurora. Requires the updateId which can be obtained on the Aurora web UI.
func (r *realisClient) AbortJobUpdate(
	updateKey aurora.JobUpdateKey,
	message string) (*aurora.Response, error) {
	var resp *aurora.Response
	var clientErr error

	retryErr := ExponentialBackoff(*r.config.backoff, func() (bool, error) {
		resp, clientErr = r.thriftCallHelper(func() (*aurora.Response, error) {
			return r.client.AbortJobUpdate(&updateKey, message)
		})

		if clientErr != nil {
			return false, clientErr
		}

		return true, nil
	})

	if retryErr != nil {
		return nil, errors.Wrap(clientErr, retryErr.Error()+": Error sending AbortJobUpdate command to Aurora Scheduler")
	}
	return resp, nil
}

//Pause Job Update. UpdateID is returned from StartJobUpdate or the Aurora web UI.
func (r *realisClient) PauseJobUpdate(updateKey *aurora.JobUpdateKey, message string) (*aurora.Response, error) {
	var resp *aurora.Response
	var clientErr error
	retryErr := ExponentialBackoff(*r.config.backoff, func() (bool, error) {
		resp, clientErr = r.thriftCallHelper(func() (*aurora.Response, error) {
			return r.client.PauseJobUpdate(updateKey, message)
		})

		if clientErr != nil {
			return false, clientErr
		}

		return true, nil
	})
	if retryErr != nil {
		return nil, errors.Wrap(clientErr, retryErr.Error()+": Error sending PauseJobUpdate command to Aurora Scheduler")
	}

	return resp, nil
}

//Resume Paused Job Update. UpdateID is returned from StartJobUpdate or the Aurora web UI.
func (r *realisClient) ResumeJobUpdate(updateKey *aurora.JobUpdateKey, message string) (*aurora.Response, error) {
	var resp *aurora.Response
	var clientErr error
	retryErr := ExponentialBackoff(*r.config.backoff, func() (bool, error) {
		resp, clientErr = r.thriftCallHelper(func() (*aurora.Response, error) {
			return r.client.ResumeJobUpdate(updateKey, message)
		})

		if clientErr != nil {
			return false, clientErr
		}

		return true, nil
	})
	if retryErr != nil {
		return nil, errors.Wrap(clientErr, retryErr.Error()+": Error sending ResumeJobUpdate command to Aurora Scheduler")
	}

	return resp, nil
}

//Pulse Job Update on Aurora. UpdateID is returned from StartJobUpdate or the Aurora web UI.
func (r *realisClient) PulseJobUpdate(updateKey *aurora.JobUpdateKey) (*aurora.Response, error) {

	var resp *aurora.Response
	var clientErr error
	retryErr := ExponentialBackoff(*r.config.backoff, func() (bool, error) {
		resp, clientErr = r.thriftCallHelper(func() (*aurora.Response, error) {
			return r.client.PulseJobUpdate(updateKey)
		})

		if clientErr != nil {
			return false, clientErr
		}

		return true, nil
	})
	if retryErr != nil {
		return nil, errors.Wrap(clientErr, retryErr.Error()+": Error sending PulseJobUpdate command to Aurora Scheduler")
	}

	return resp, nil
}

// Scale up the number of instances under a job configuration using the configuration for specific
// instance to scale up.
func (r *realisClient) AddInstances(instKey aurora.InstanceKey, count int32) (*aurora.Response, error) {

	var resp *aurora.Response
	var clientErr error

	retryErr := ExponentialBackoff(*r.config.backoff, func() (bool, error) {
		resp, clientErr = r.thriftCallHelper(func() (*aurora.Response, error) {
			return r.client.AddInstances(&instKey, count)
		})

		if clientErr != nil {
			return false, clientErr
		}

		return true, nil
	})

	if retryErr != nil {
		return nil, errors.Wrap(clientErr, retryErr.Error()+": Error sending AddInstances command to Aurora Scheduler")
	}
	return resp, nil

}

//Scale down the number of instances under a job configuration using the configuration of a specific instance
func (r *realisClient) RemoveInstances(key *aurora.JobKey, count int32) (*aurora.Response, error) {
	instanceIds, err := r.GetInstanceIds(key, aurora.ACTIVE_STATES)
	if err != nil {
		return nil, errors.Wrap(err, "RemoveInstances: Could not retrieve relevant instance IDs")
	}
	if len(instanceIds) < int(count) {
		return nil, errors.New(fmt.Sprintf("RemoveInstances: No sufficient instances to Kill - "+
			"Instances to kill %d Total Instances %d", count, len(instanceIds)))
	}
	instanceList := make([]int32, count)
	i := 0
	for k := range instanceIds {
		instanceList[i] = k
		i += 1
		if i == int(count) {
			break
		}
	}
	return r.KillInstances(key, instanceList...)
}

// Get information about task including a fully hydrated task configuration object
func (r *realisClient) GetTaskStatus(query *aurora.TaskQuery) (tasks []*aurora.ScheduledTask, e error) {

	var resp *aurora.Response
	var clientErr error

	retryErr := ExponentialBackoff(*r.config.backoff, func() (bool, error) {
		resp, clientErr = r.thriftCallHelper(func() (*aurora.Response, error) {
			return r.client.GetTasksStatus(query)
		})

		if clientErr != nil {
			return false, clientErr
		}

		return true, nil
	})

	if retryErr != nil {
		return nil, errors.Wrap(clientErr, retryErr.Error()+": Error querying Aurora Scheduler for task status")
	}

	return response.ScheduleStatusResult(resp).GetTasks(), nil
}

// Get information about task including without a task configuration object
func (r *realisClient) GetTasksWithoutConfigs(query *aurora.TaskQuery) (tasks []*aurora.ScheduledTask, e error) {
	var resp *aurora.Response
	var clientErr error

	retryErr := ExponentialBackoff(*r.config.backoff, func() (bool, error) {
		resp, clientErr = r.thriftCallHelper(func() (*aurora.Response, error) {
			return r.client.GetTasksWithoutConfigs(query)
		})

		if clientErr != nil {
			return false, clientErr
		}

		return true, nil
	})

	if retryErr != nil {
		return nil, errors.Wrap(clientErr, retryErr.Error()+": Error querying Aurora Scheduler for task status without configs")
	}

	return response.ScheduleStatusResult(resp).GetTasks(), nil

}

// Get the task configuration from the aurora scheduler for a job
func (r *realisClient) FetchTaskConfig(instKey aurora.InstanceKey) (*aurora.TaskConfig, error) {

	ids := make(map[int32]bool)

	ids[instKey.InstanceId] = true
	taskQ := &aurora.TaskQuery{
		Role:        instKey.JobKey.Role,
		Environment: instKey.JobKey.Environment,
		JobName:     instKey.JobKey.Name,
		InstanceIds: ids,
		Statuses:    aurora.ACTIVE_STATES,
	}

	var resp *aurora.Response
	var clientErr error

	retryErr := ExponentialBackoff(*r.config.backoff, func() (bool, error) {
		resp, clientErr = r.thriftCallHelper(func() (*aurora.Response, error) {
			return r.client.GetTasksStatus(taskQ)
		})

		if clientErr != nil {
			return false, clientErr
		}

		return true, nil
	})

	if retryErr != nil {
		return nil, errors.Wrap(clientErr, retryErr.Error()+": Error querying Aurora Scheduler for task configuration")
	}

	tasks := response.ScheduleStatusResult(resp).GetTasks()

	if len(tasks) == 0 {
		return nil, errors.Errorf("Instance %d for jobkey %s/%s/%s doesn't exist",
			instKey.InstanceId,
			instKey.JobKey.Environment,
			instKey.JobKey.Role,
			instKey.JobKey.Name)
	}

	// Currently, instance 0 is always picked..
	return tasks[0].AssignedTask.Task, nil
}

func (r *realisClient) JobUpdateDetails(updateQuery aurora.JobUpdateQuery) (*aurora.Response, error) {

	var resp *aurora.Response
	var clientErr error

	retryErr := ExponentialBackoff(*r.config.backoff, func() (bool, error) {
		resp, clientErr = r.thriftCallHelper(func() (*aurora.Response, error) {
			return r.client.GetJobUpdateDetails(&updateQuery)
		})

		if clientErr != nil {
			return false, clientErr
		}

		return true, nil
	})

	if retryErr != nil {
		return nil, errors.Wrap(clientErr, retryErr.Error()+": Unable to get job update details")
	}
	return resp, nil

}

func (r *realisClient) RollbackJobUpdate(key aurora.JobUpdateKey, message string) (*aurora.Response, error) {
	var resp *aurora.Response
	var clientErr error

	retryErr := ExponentialBackoff(*r.config.backoff, func() (bool, error) {
		resp, clientErr = r.thriftCallHelper(func() (*aurora.Response, error) {
			return r.client.RollbackJobUpdate(&key, message)
		})

		if clientErr != nil {
			return false, clientErr
		}

		return true, nil
	})

	if retryErr != nil {
		return nil, errors.Wrap(clientErr, retryErr.Error()+": Unable to roll back job update")
	}
	return resp, nil
}

// Set a list of nodes to DRAINING. This means nothing will be able to be scheduled on them and any existing
// tasks will be killed and re-scheduled elsewhere in the cluster. Tasks from DRAINING nodes are not guaranteed
// to return to running unless there is enough capacity in the cluster to run them.
func (r *realisClient) DrainHosts(hosts ...string) (*aurora.Response, *aurora.DrainHostsResult_, error) {

	var resp *aurora.Response
	var result *aurora.DrainHostsResult_
	var clientErr error

	if len(hosts) == 0 {
		return nil, nil, errors.New("no hosts provided to drain")
	}

	drainList := aurora.NewHosts()
	drainList.HostNames = make(map[string]bool)
	for _, host := range hosts {
		drainList.HostNames[host] = true
	}

	retryErr := ExponentialBackoff(*r.config.backoff, func() (bool, error) {
		resp, clientErr = r.thriftCallHelper(func() (*aurora.Response, error) {
			return r.adminClient.DrainHosts(drainList)
		})

		if clientErr != nil {
			return false, clientErr
		}

		return true, nil
	})

	if resp != nil && resp.GetResult_() != nil {
		result = resp.GetResult_().GetDrainHostsResult_()
	}

	if retryErr != nil {
		return resp, result, errors.Wrap(clientErr, retryErr.Error()+": Unable to recover connection")
	}

	return resp, result, nil
}

func (r *realisClient) EndMaintenance(hosts ...string) (*aurora.Response, *aurora.EndMaintenanceResult_, error) {

	var resp *aurora.Response
	var result *aurora.EndMaintenanceResult_
	var clientErr error

	if len(hosts) == 0 {
		return nil, nil, errors.New("no hosts provided to end maintenance on")
	}

	hostList := aurora.NewHosts()
	hostList.HostNames = make(map[string]bool)
	for _, host := range hosts {
		hostList.HostNames[host] = true
	}

	retryErr := ExponentialBackoff(*r.config.backoff, func() (bool, error) {
		resp, clientErr = r.thriftCallHelper(func() (*aurora.Response, error) {
			return r.adminClient.EndMaintenance(hostList)
		})

		if clientErr != nil {
			return false, clientErr
		}

		return true, nil
	})

	if resp != nil && resp.GetResult_() != nil {
		result = resp.GetResult_().GetEndMaintenanceResult_()
	}

	if retryErr != nil {
		return resp, result, errors.Wrap(clientErr, retryErr.Error()+": Unable to recover connection")
	}

	return resp, result, nil
}

func (r *realisClient) MaintenanceStatus(hosts ...string) (*aurora.Response, *aurora.MaintenanceStatusResult_, error) {

	var resp *aurora.Response
	var result *aurora.MaintenanceStatusResult_
	var clientErr error

	if len(hosts) == 0 {
		return nil, nil, errors.New("no hosts provided to get maintenance status from")
	}

	hostList := aurora.NewHosts()
	hostList.HostNames = make(map[string]bool)
	for _, host := range hosts {
		hostList.HostNames[host] = true
	}

	retryErr := ExponentialBackoff(defaultBackoff, func() (bool, error) {

		// Make thrift call. If we encounter an error sending the call, attempt to reconnect
		// and continue trying to resend command until we run out of retries.
		resp, clientErr = r.thriftCallHelper(func() (*aurora.Response, error) {
			return r.adminClient.MaintenanceStatus(hostList)
		})

		if clientErr != nil {
			return false, clientErr
		}

		// Successful call
		return true, nil

	})

	if resp != nil && resp.GetResult_() != nil {
		result = resp.GetResult_().GetMaintenanceStatusResult_()
	}

	if retryErr != nil {
		return resp, result, errors.Wrap(clientErr, retryErr.Error()+": Unable to recover connection")
	}

	return resp, result, nil
}<|MERGE_RESOLUTION|>--- conflicted
+++ resolved
@@ -553,11 +553,8 @@
 	return resp, nil
 }
 
-<<<<<<< HEAD
-func (r *realisClient) GetJobs(role string) (*aurora.Response, *aurora.GetJobsResult_, error) {
-=======
+
 func (r *realisClient)	GetJobs(role string) (*aurora.Response, *aurora.GetJobsResult_, error) {
->>>>>>> 8bd39572
 	var resp *aurora.Response
 	var result *aurora.GetJobsResult_
 	var clientErr error
@@ -703,7 +700,7 @@
 	})
 
 	if retryErr != nil {
-		return nil, errors.Wrap(clientErr, retryErr.Error()+": Error sending Cron Job Schedule message to Aurora Scheduler")
+		return nil, errors.Wrap(clientErr, retryErr.Error()+"Error sending Cron Job Schedule message to Aurora Scheduler")
 	}
 	return resp, nil
 }
@@ -726,7 +723,7 @@
 	})
 
 	if retryErr != nil {
-		return nil, errors.Wrap(clientErr, retryErr.Error()+": Error sending Cron Job De-schedule message to Aurora Scheduler")
+		return nil, errors.Wrap(clientErr, retryErr.Error()+"Error sending Cron Job De-schedule message to Aurora Scheduler")
 	}
 	return resp, nil
 
@@ -905,7 +902,7 @@
 		return true, nil
 	})
 	if retryErr != nil {
-		return nil, errors.Wrap(clientErr, retryErr.Error()+": Error sending ResumeJobUpdate command to Aurora Scheduler")
+		return nil, errors.Wrap(retryErr, "Error sending ResumeJobUpdate command to Aurora Scheduler")
 	}
 
 	return resp, nil
@@ -928,7 +925,7 @@
 		return true, nil
 	})
 	if retryErr != nil {
-		return nil, errors.Wrap(clientErr, retryErr.Error()+": Error sending PulseJobUpdate command to Aurora Scheduler")
+		return nil, errors.Wrap(retryErr, "Error sending PulseJobUpdate command to Aurora Scheduler")
 	}
 
 	return resp, nil
